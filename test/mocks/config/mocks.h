--- conflicted
+++ resolved
@@ -80,7 +80,18 @@
   MOCK_METHOD1(resourceName, std::string(const ProtobufWkt::Any& resource));
 };
 
-<<<<<<< HEAD
+class MockGrpcStreamCallbacks : public GrpcStreamCallbacks<envoy::api::v2::DiscoveryResponse> {
+public:
+  MockGrpcStreamCallbacks();
+  ~MockGrpcStreamCallbacks();
+
+  MOCK_METHOD0(onStreamEstablished, void());
+  MOCK_METHOD0(onEstablishmentFailure, void());
+  MOCK_METHOD1(onDiscoveryResponse,
+               void(std::unique_ptr<envoy::api::v2::DiscoveryResponse>&& message));
+  MOCK_METHOD0(onWriteable, void());
+};
+
 class MockConfigProviderManager : public ConfigProviderManager {
 public:
   MockConfigProviderManager() = default;
@@ -100,18 +111,6 @@
       ConfigProviderPtr(std::vector<std::unique_ptr<const Protobuf::Message>>&& config_protos,
                         Server::Configuration::FactoryContext& factory_context,
                         const Envoy::Config::ConfigProviderManager::OptionalArg& optarg));
-=======
-class MockGrpcStreamCallbacks : public GrpcStreamCallbacks<envoy::api::v2::DiscoveryResponse> {
-public:
-  MockGrpcStreamCallbacks();
-  ~MockGrpcStreamCallbacks();
-
-  MOCK_METHOD0(onStreamEstablished, void());
-  MOCK_METHOD0(onEstablishmentFailure, void());
-  MOCK_METHOD1(onDiscoveryResponse,
-               void(std::unique_ptr<envoy::api::v2::DiscoveryResponse>&& message));
-  MOCK_METHOD0(onWriteable, void());
->>>>>>> 19894aca
 };
 
 } // namespace Config
