--- conflicted
+++ resolved
@@ -79,7 +79,6 @@
 )
 
 envoy_cc_test(
-<<<<<<< HEAD
     name = "scoped_rds_test",
     srcs = ["scoped_rds_test.cc"],
     deps = [
@@ -90,7 +89,12 @@
         "//source/server/http:admin_lib",
         "//test/mocks/init:init_mocks",
         "//test/mocks/server:server_mocks",
-=======
+        "//test/test_common:simulated_time_system_lib",
+        "//test/test_common:utility_lib",
+    ],
+)
+
+envoy_cc_test(
     name = "vhds_test",
     srcs = ["vhds_test.cc"],
     deps = [
@@ -106,7 +110,6 @@
         "//test/mocks/server:server_mocks",
         "//test/mocks/thread_local:thread_local_mocks",
         "//test/mocks/upstream:upstream_mocks",
->>>>>>> 1d104e56
         "//test/test_common:simulated_time_system_lib",
         "//test/test_common:utility_lib",
     ],
