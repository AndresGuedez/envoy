#include "common/http/conn_manager_impl.h"

#include <cstdint>
#include <functional>
#include <list>
#include <memory>
#include <string>
#include <vector>

#include "envoy/buffer/buffer.h"
#include "envoy/common/time.h"
#include "envoy/event/dispatcher.h"
#include "envoy/network/drain_decision.h"
#include "envoy/router/router.h"
#include "envoy/ssl/connection.h"
#include "envoy/stats/scope.h"
#include "envoy/tracing/http_tracer.h"

#include "common/buffer/buffer_impl.h"
#include "common/common/assert.h"
#include "common/common/empty_string.h"
#include "common/common/enum_to_int.h"
#include "common/common/fmt.h"
#include "common/common/utility.h"
#include "common/http/codes.h"
#include "common/http/conn_manager_utility.h"
#include "common/http/exception.h"
#include "common/http/header_map_impl.h"
#include "common/http/headers.h"
#include "common/http/http1/codec_impl.h"
#include "common/http/http2/codec_impl.h"
#include "common/http/path_utility.h"
#include "common/http/utility.h"
#include "common/network/utility.h"

#include "absl/strings/escaping.h"
#include "absl/strings/match.h"

namespace Envoy {
namespace Http {

namespace {

template <class T> using FilterList = std::list<std::unique_ptr<T>>;

// Shared helper for recording the latest filter used.
template <class T>
void recordLatestDataFilter(const typename FilterList<T>::iterator current_filter,
                            T*& latest_filter, const FilterList<T>& filters) {
  // If this is the first time we're calling onData, just record the current filter.
  if (latest_filter == nullptr) {
    latest_filter = current_filter->get();
    return;
  }

  // We want to keep this pointing at the latest filter in the filter list that has received the
  // onData callback. To do so, we compare the current latest with the *previous* filter. If they
  // match, then we must be processing a new filter for the first time. We omit this check if we're
  // the first filter, since the above check handles that case.
  //
  // We compare against the previous filter to avoid multiple filter iterations from reseting the
  // pointer: If we just set latest to current, then the first onData filter iteration would
  // correctly iterate over the filters and set latest, but on subsequent onData iterations
  // we'd start from the beginning again, potentially allowing filter N to modify the buffer even
  // though filter M > N was the filter that inserted data into the buffer.
  if (current_filter != filters.begin() && latest_filter == std::prev(current_filter)->get()) {
    latest_filter = current_filter->get();
  }
}

} // namespace

ConnectionManagerStats ConnectionManagerImpl::generateStats(const std::string& prefix,
                                                            Stats::Scope& scope) {
  return {
      {ALL_HTTP_CONN_MAN_STATS(POOL_COUNTER_PREFIX(scope, prefix), POOL_GAUGE_PREFIX(scope, prefix),
                               POOL_HISTOGRAM_PREFIX(scope, prefix))},
      prefix,
      scope};
}

ConnectionManagerTracingStats ConnectionManagerImpl::generateTracingStats(const std::string& prefix,
                                                                          Stats::Scope& scope) {
  return {CONN_MAN_TRACING_STATS(POOL_COUNTER_PREFIX(scope, prefix + "tracing."))};
}

ConnectionManagerListenerStats
ConnectionManagerImpl::generateListenerStats(const std::string& prefix, Stats::Scope& scope) {
  return {CONN_MAN_LISTENER_STATS(POOL_COUNTER_PREFIX(scope, prefix))};
}

ConnectionManagerImpl::ConnectionManagerImpl(ConnectionManagerConfig& config,
                                             const Network::DrainDecision& drain_close,
                                             Runtime::RandomGenerator& random_generator,
                                             Http::Context& http_context, Runtime::Loader& runtime,
                                             const LocalInfo::LocalInfo& local_info,
                                             Upstream::ClusterManager& cluster_manager,
                                             Server::OverloadManager* overload_manager,
                                             TimeSource& time_source)
    : config_(config), stats_(config_.stats()),
      conn_length_(new Stats::Timespan(stats_.named_.downstream_cx_length_ms_, time_source)),
      drain_close_(drain_close), random_generator_(random_generator), http_context_(http_context),
      runtime_(runtime), local_info_(local_info), cluster_manager_(cluster_manager),
      listener_stats_(config_.listenerStats()),
      overload_stop_accepting_requests_ref_(
          overload_manager ? overload_manager->getThreadLocalOverloadState().getState(
                                 Server::OverloadActionNames::get().StopAcceptingRequests)
                           : Server::OverloadManager::getInactiveState()),
      overload_disable_keepalive_ref_(
          overload_manager ? overload_manager->getThreadLocalOverloadState().getState(
                                 Server::OverloadActionNames::get().DisableHttpKeepAlive)
                           : Server::OverloadManager::getInactiveState()),
      time_source_(time_source) {}

const HeaderMapImpl& ConnectionManagerImpl::continueHeader() {
  CONSTRUCT_ON_FIRST_USE(HeaderMapImpl,
                         {Http::Headers::get().Status, std::to_string(enumToInt(Code::Continue))});
}

void ConnectionManagerImpl::initializeReadFilterCallbacks(Network::ReadFilterCallbacks& callbacks) {
  read_callbacks_ = &callbacks;
  stats_.named_.downstream_cx_total_.inc();
  stats_.named_.downstream_cx_active_.inc();
  if (read_callbacks_->connection().ssl()) {
    stats_.named_.downstream_cx_ssl_total_.inc();
    stats_.named_.downstream_cx_ssl_active_.inc();
  }

  read_callbacks_->connection().addConnectionCallbacks(*this);

  if (config_.idleTimeout()) {
    connection_idle_timer_ = read_callbacks_->connection().dispatcher().createTimer(
        [this]() -> void { onIdleTimeout(); });
    connection_idle_timer_->enableTimer(config_.idleTimeout().value());
  }

  read_callbacks_->connection().setDelayedCloseTimeout(config_.delayedCloseTimeout());

  read_callbacks_->connection().setConnectionStats(
      {stats_.named_.downstream_cx_rx_bytes_total_, stats_.named_.downstream_cx_rx_bytes_buffered_,
       stats_.named_.downstream_cx_tx_bytes_total_, stats_.named_.downstream_cx_tx_bytes_buffered_,
       nullptr, &stats_.named_.downstream_cx_delayed_close_timeout_});
}

ConnectionManagerImpl::~ConnectionManagerImpl() {
  stats_.named_.downstream_cx_destroy_.inc();
  stats_.named_.downstream_cx_active_.dec();
  if (read_callbacks_->connection().ssl()) {
    stats_.named_.downstream_cx_ssl_active_.dec();
  }

  if (codec_) {
    if (codec_->protocol() == Protocol::Http2) {
      stats_.named_.downstream_cx_http2_active_.dec();
    } else {
      stats_.named_.downstream_cx_http1_active_.dec();
    }
  }

  conn_length_->complete();
  user_agent_.completeConnectionLength(*conn_length_);
}

void ConnectionManagerImpl::checkForDeferredClose() {
  if (drain_state_ == DrainState::Closing && streams_.empty() && !codec_->wantsToWrite()) {
    read_callbacks_->connection().close(Network::ConnectionCloseType::FlushWriteAndDelay);
  }
}

void ConnectionManagerImpl::doEndStream(ActiveStream& stream) {
  // The order of what happens in this routine is important and a little complicated. We first see
  // if the stream needs to be reset. If it needs to be, this will end up invoking reset callbacks
  // and then moving the stream to the deferred destruction list. If the stream has not been reset,
  // we move it to the deferred deletion list here. Then, we potentially close the connection. This
  // must be done after deleting the stream since the stream refers to the connection and must be
  // deleted first.
  bool reset_stream = false;
  // If the response encoder is still associated with the stream, reset the stream. The exception
  // here is when Envoy "ends" the stream by calling recreateStream at which point recreateStream
  // explicitly nulls out response_encoder to avoid the downstream being notified of the
  // Envoy-internal stream instance being ended.
  if (stream.response_encoder_ != nullptr &&
      (!stream.state_.remote_complete_ || !stream.state_.local_complete_)) {
    // Indicate local is complete at this point so that if we reset during a continuation, we don't
    // raise further data or trailers.
    stream.state_.local_complete_ = true;
    stream.response_encoder_->getStream().resetStream(StreamResetReason::LocalReset);
    reset_stream = true;
  }

  if (!reset_stream) {
    doDeferredStreamDestroy(stream);
  }

  if (reset_stream && codec_->protocol() != Protocol::Http2) {
    drain_state_ = DrainState::Closing;
  }

  checkForDeferredClose();

  // Reading may have been disabled for the non-multiplexing case, so enable it again.
  // Also be sure to unwind any read-disable done by the prior downstream
  // connection.
  if (drain_state_ != DrainState::Closing && codec_->protocol() != Protocol::Http2) {
    while (!read_callbacks_->connection().readEnabled()) {
      read_callbacks_->connection().readDisable(false);
    }
  }

  if (connection_idle_timer_ && streams_.empty()) {
    connection_idle_timer_->enableTimer(config_.idleTimeout().value());
  }
}

void ConnectionManagerImpl::doDeferredStreamDestroy(ActiveStream& stream) {
  if (stream.stream_idle_timer_ != nullptr) {
    stream.stream_idle_timer_->disableTimer();
    stream.stream_idle_timer_ = nullptr;
  }
  stream.disarmRequestTimeout();

  stream.state_.destroyed_ = true;
  for (auto& filter : stream.decoder_filters_) {
    filter->handle_->onDestroy();
  }

  for (auto& filter : stream.encoder_filters_) {
    // Do not call on destroy twice for dual registered filters.
    if (!filter->dual_filter_) {
      filter->handle_->onDestroy();
    }
  }

  read_callbacks_->connection().dispatcher().deferredDelete(stream.removeFromList(streams_));
}

StreamDecoder& ConnectionManagerImpl::newStream(StreamEncoder& response_encoder,
                                                bool is_internally_created) {
  if (connection_idle_timer_) {
    connection_idle_timer_->disableTimer();
  }

  ENVOY_CONN_LOG(debug, "new stream", read_callbacks_->connection());
  ActiveStreamPtr new_stream(new ActiveStream(*this));
  new_stream->state_.is_internally_created_ = is_internally_created;
  new_stream->response_encoder_ = &response_encoder;
  new_stream->response_encoder_->getStream().addCallbacks(*new_stream);
  new_stream->buffer_limit_ = new_stream->response_encoder_->getStream().bufferLimit();
  // If the network connection is backed up, the stream should be made aware of it on creation.
  // Both HTTP/1.x and HTTP/2 codecs handle this in StreamCallbackHelper::addCallbacks_.
  ASSERT(read_callbacks_->connection().aboveHighWatermark() == false ||
         new_stream->high_watermark_count_ > 0);
  new_stream->moveIntoList(std::move(new_stream), streams_);
  return **streams_.begin();
}

Network::FilterStatus ConnectionManagerImpl::onData(Buffer::Instance& data, bool) {
  if (!codec_) {
    codec_ = config_.createCodec(read_callbacks_->connection(), data, *this);
    if (codec_->protocol() == Protocol::Http2) {
      stats_.named_.downstream_cx_http2_total_.inc();
      stats_.named_.downstream_cx_http2_active_.inc();
    } else {
      stats_.named_.downstream_cx_http1_total_.inc();
      stats_.named_.downstream_cx_http1_active_.inc();
    }
  }

  bool redispatch;
  do {
    redispatch = false;

    try {
      codec_->dispatch(data);
    } catch (const CodecProtocolException& e) {
      // HTTP/1.1 codec has already sent a 400 response if possible. HTTP/2 codec has already sent
      // GOAWAY.
      ENVOY_CONN_LOG(debug, "dispatch error: {}", read_callbacks_->connection(), e.what());
      stats_.named_.downstream_cx_protocol_error_.inc();

      // In the protocol error case, we need to reset all streams now. Since we do a flush write and
      // delayed close, the connection might stick around long enough for a pending stream to come
      // back and try to encode.
      resetAllStreams();

      read_callbacks_->connection().close(Network::ConnectionCloseType::FlushWriteAndDelay);
      return Network::FilterStatus::StopIteration;
    }

    // Processing incoming data may release outbound data so check for closure here as well.
    checkForDeferredClose();

    // The HTTP/1 codec will pause dispatch after a single message is complete. We want to
    // either redispatch if there are no streams and we have more data. If we have a single
    // complete non-WebSocket stream but have not responded yet we will pause socket reads
    // to apply back pressure.
    if (codec_->protocol() != Protocol::Http2) {
      if (read_callbacks_->connection().state() == Network::Connection::State::Open &&
          data.length() > 0 && streams_.empty()) {
        redispatch = true;
      }

      if (!streams_.empty() && streams_.front()->state_.remote_complete_) {
        read_callbacks_->connection().readDisable(true);
      }
    }
  } while (redispatch);

  return Network::FilterStatus::StopIteration;
}

void ConnectionManagerImpl::resetAllStreams() {
  while (!streams_.empty()) {
    // Mimic a downstream reset in this case.
    streams_.front()->onResetStream(StreamResetReason::ConnectionTermination, absl::string_view());
  }
}

void ConnectionManagerImpl::onEvent(Network::ConnectionEvent event) {
  if (event == Network::ConnectionEvent::LocalClose) {
    stats_.named_.downstream_cx_destroy_local_.inc();
  }

  if (event == Network::ConnectionEvent::RemoteClose) {
    stats_.named_.downstream_cx_destroy_remote_.inc();
  }

  if (event == Network::ConnectionEvent::RemoteClose ||
      event == Network::ConnectionEvent::LocalClose) {
    if (connection_idle_timer_) {
      connection_idle_timer_->disableTimer();
      connection_idle_timer_.reset();
    }

    if (drain_timer_) {
      drain_timer_->disableTimer();
      drain_timer_.reset();
    }
  }

  if (!streams_.empty()) {
    if (event == Network::ConnectionEvent::LocalClose) {
      stats_.named_.downstream_cx_destroy_local_active_rq_.inc();
    }
    if (event == Network::ConnectionEvent::RemoteClose) {
      stats_.named_.downstream_cx_destroy_remote_active_rq_.inc();
    }

    stats_.named_.downstream_cx_destroy_active_rq_.inc();
    user_agent_.onConnectionDestroy(event, true);
    resetAllStreams();
  }
}

void ConnectionManagerImpl::onGoAway() {
  // Currently we do nothing with remote go away frames. In the future we can decide to no longer
  // push resources if applicable.
}

void ConnectionManagerImpl::onIdleTimeout() {
  ENVOY_CONN_LOG(debug, "idle timeout", read_callbacks_->connection());
  stats_.named_.downstream_cx_idle_timeout_.inc();
  if (!codec_) {
    // No need to delay close after flushing since an idle timeout has already fired. Attempt to
    // write out buffered data one last time and issue a local close if successful.
    read_callbacks_->connection().close(Network::ConnectionCloseType::FlushWrite);
  } else if (drain_state_ == DrainState::NotDraining) {
    startDrainSequence();
  }
}

void ConnectionManagerImpl::onDrainTimeout() {
  ASSERT(drain_state_ != DrainState::NotDraining);
  codec_->goAway();
  drain_state_ = DrainState::Closing;
  checkForDeferredClose();
}

void ConnectionManagerImpl::chargeTracingStats(const Tracing::Reason& tracing_reason,
                                               ConnectionManagerTracingStats& tracing_stats) {
  switch (tracing_reason) {
  case Tracing::Reason::ClientForced:
    tracing_stats.client_enabled_.inc();
    break;
  case Tracing::Reason::NotTraceableRequestId:
    tracing_stats.not_traceable_.inc();
    break;
  case Tracing::Reason::Sampling:
    tracing_stats.random_sampling_.inc();
    break;
  case Tracing::Reason::ServiceForced:
    tracing_stats.service_forced_.inc();
    break;
  default:
    throw std::invalid_argument(
        fmt::format("invalid tracing reason, value: {}", static_cast<int32_t>(tracing_reason)));
  }
}

ConnectionManagerImpl::ActiveStream::ActiveStream(ConnectionManagerImpl& connection_manager)
    : connection_manager_(connection_manager),
      stream_id_(connection_manager.random_generator_.random()),
      request_response_timespan_(new Stats::Timespan(
<<<<<<< HEAD
          connection_manager_.stats_.named_.downstream_rq_time_, connection_manager_.timeSystem())),
      stream_info_(connection_manager_.codec_->protocol(), connection_manager_.timeSystem()) {
  if (connection_manager.config_.routeConfigProvider() != nullptr) {
    snapped_route_config_ = connection_manager.config_.routeConfigProvider()->config();
  }
  if (connection_manager.config_.scopedRouteConfigProvider() != nullptr) {
    snapped_scoped_route_config_ =
        connection_manager_.config_.scopedRouteConfigProvider()->config<Router::ScopedConfig>();
  }
=======
          connection_manager_.stats_.named_.downstream_rq_time_, connection_manager_.timeSource())),
      stream_info_(connection_manager_.codec_->protocol(), connection_manager_.timeSource()) {
>>>>>>> 19894aca
  connection_manager_.stats_.named_.downstream_rq_total_.inc();
  connection_manager_.stats_.named_.downstream_rq_active_.inc();
  if (connection_manager_.codec_->protocol() == Protocol::Http2) {
    connection_manager_.stats_.named_.downstream_rq_http2_total_.inc();
  } else {
    connection_manager_.stats_.named_.downstream_rq_http1_total_.inc();
  }
  stream_info_.setDownstreamLocalAddress(
      connection_manager_.read_callbacks_->connection().localAddress());
  stream_info_.setDownstreamDirectRemoteAddress(
      connection_manager_.read_callbacks_->connection().remoteAddress());
  // Initially, the downstream remote address is the source address of the
  // downstream connection. That can change later in the request's lifecycle,
  // based on XFF processing, but setting the downstream remote address here
  // prevents surprises for logging code in edge cases.
  stream_info_.setDownstreamRemoteAddress(
      connection_manager_.read_callbacks_->connection().remoteAddress());

  stream_info_.setDownstreamSslConnection(connection_manager_.read_callbacks_->connection().ssl());

  if (connection_manager_.config_.streamIdleTimeout().count()) {
    idle_timeout_ms_ = connection_manager_.config_.streamIdleTimeout();
    stream_idle_timer_ = connection_manager_.read_callbacks_->connection().dispatcher().createTimer(
        [this]() -> void { onIdleTimeout(); });
    resetIdleTimer();
  }

  if (connection_manager_.config_.requestTimeout().count()) {
    std::chrono::milliseconds request_timeout_ms_ = connection_manager_.config_.requestTimeout();
    request_timer_ = connection_manager.read_callbacks_->connection().dispatcher().createTimer(
        [this]() -> void { onRequestTimeout(); });
    request_timer_->enableTimer(request_timeout_ms_);
  }

  stream_info_.setRequestedServerName(
      connection_manager_.read_callbacks_->connection().requestedServerName());
}

ConnectionManagerImpl::ActiveStream::~ActiveStream() {
  stream_info_.onRequestComplete();

  // A downstream disconnect can be identified for HTTP requests when the upstream returns with a 0
  // response code and when no other response flags are set.
  if (!stream_info_.hasAnyResponseFlag() && !stream_info_.responseCode()) {
    stream_info_.setResponseFlag(StreamInfo::ResponseFlag::DownstreamConnectionTermination);
  }

  connection_manager_.stats_.named_.downstream_rq_active_.dec();
  for (const AccessLog::InstanceSharedPtr& access_log : connection_manager_.config_.accessLogs()) {
    access_log->log(request_headers_.get(), response_headers_.get(), response_trailers_.get(),
                    stream_info_);
  }
  for (const auto& log_handler : access_log_handlers_) {
    log_handler->log(request_headers_.get(), response_headers_.get(), response_trailers_.get(),
                     stream_info_);
  }

  if (stream_info_.healthCheck()) {
    connection_manager_.config_.tracingStats().health_check_.inc();
  }

  if (active_span_) {
    Tracing::HttpTracerUtility::finalizeSpan(*active_span_, request_headers_.get(), stream_info_,
                                             *this);
  }
  if (state_.successful_upgrade_) {
    connection_manager_.stats_.named_.downstream_cx_upgrades_active_.dec();
  }

  ASSERT(state_.filter_call_state_ == 0);
}

void ConnectionManagerImpl::ActiveStream::resetIdleTimer() {
  if (stream_idle_timer_ != nullptr) {
    // TODO(htuch): If this shows up in performance profiles, optimize by only
    // updating a timestamp here and doing periodic checks for idle timeouts
    // instead, or reducing the accuracy of timers.
    stream_idle_timer_->enableTimer(idle_timeout_ms_);
  }
}

void ConnectionManagerImpl::ActiveStream::onIdleTimeout() {
  connection_manager_.stats_.named_.downstream_rq_idle_timeout_.inc();
  // If headers have not been sent to the user, send a 408.
  if (response_headers_ != nullptr) {
    // TODO(htuch): We could send trailers here with an x-envoy timeout header
    // or gRPC status code, and/or set H2 RST_STREAM error.
    connection_manager_.doEndStream(*this);
  } else {
    stream_info_.setResponseFlag(StreamInfo::ResponseFlag::StreamIdleTimeout);
    sendLocalReply(
        request_headers_ != nullptr && Grpc::Common::hasGrpcContentType(*request_headers_),
        Http::Code::RequestTimeout, "stream timeout", nullptr, is_head_request_, absl::nullopt);
  }
}

void ConnectionManagerImpl::ActiveStream::onRequestTimeout() {
  connection_manager_.stats_.named_.downstream_rq_timeout_.inc();
  sendLocalReply(request_headers_ != nullptr && Grpc::Common::hasGrpcContentType(*request_headers_),
                 Http::Code::RequestTimeout, "request timeout", nullptr, is_head_request_,
                 absl::nullopt);
}

void ConnectionManagerImpl::ActiveStream::addStreamDecoderFilterWorker(
    StreamDecoderFilterSharedPtr filter, bool dual_filter) {
  ActiveStreamDecoderFilterPtr wrapper(new ActiveStreamDecoderFilter(*this, filter, dual_filter));
  filter->setDecoderFilterCallbacks(*wrapper);
  wrapper->moveIntoListBack(std::move(wrapper), decoder_filters_);
}

void ConnectionManagerImpl::ActiveStream::addStreamEncoderFilterWorker(
    StreamEncoderFilterSharedPtr filter, bool dual_filter) {
  ActiveStreamEncoderFilterPtr wrapper(new ActiveStreamEncoderFilter(*this, filter, dual_filter));
  filter->setEncoderFilterCallbacks(*wrapper);
  wrapper->moveIntoList(std::move(wrapper), encoder_filters_);
}

void ConnectionManagerImpl::ActiveStream::addAccessLogHandler(
    AccessLog::InstanceSharedPtr handler) {
  access_log_handlers_.push_back(handler);
}

void ConnectionManagerImpl::ActiveStream::chargeStats(const HeaderMap& headers) {
  uint64_t response_code = Utility::getResponseStatus(headers);
  stream_info_.response_code_ = response_code;

  if (stream_info_.health_check_request_) {
    return;
  }

  connection_manager_.stats_.named_.downstream_rq_completed_.inc();
  connection_manager_.listener_stats_.downstream_rq_completed_.inc();
  if (CodeUtility::is1xx(response_code)) {
    connection_manager_.stats_.named_.downstream_rq_1xx_.inc();
    connection_manager_.listener_stats_.downstream_rq_1xx_.inc();
  } else if (CodeUtility::is2xx(response_code)) {
    connection_manager_.stats_.named_.downstream_rq_2xx_.inc();
    connection_manager_.listener_stats_.downstream_rq_2xx_.inc();
  } else if (CodeUtility::is3xx(response_code)) {
    connection_manager_.stats_.named_.downstream_rq_3xx_.inc();
    connection_manager_.listener_stats_.downstream_rq_3xx_.inc();
  } else if (CodeUtility::is4xx(response_code)) {
    connection_manager_.stats_.named_.downstream_rq_4xx_.inc();
    connection_manager_.listener_stats_.downstream_rq_4xx_.inc();
  } else if (CodeUtility::is5xx(response_code)) {
    connection_manager_.stats_.named_.downstream_rq_5xx_.inc();
    connection_manager_.listener_stats_.downstream_rq_5xx_.inc();
  }
}

const Network::Connection* ConnectionManagerImpl::ActiveStream::connection() {
  return &connection_manager_.read_callbacks_->connection();
}

// Ordering in this function is complicated, but important.
//
// We want to do minimal work before selecting route and creating a filter
// chain to maximize the number of requests which get custom filter behavior,
// e.g. registering access logging.
//
// This must be balanced by doing sanity checking for invalid requests (one
// can't route select properly without full headers), checking state required to
// serve error responses (connection close, head requests, etc), and
// modifications which may themselves affect route selection.
//
// TODO(alyssawilk) all the calls here should be audited for order priority,
// e.g. many early returns do not currently handle connection: close properly.
void ConnectionManagerImpl::ActiveStream::decodeHeaders(HeaderMapPtr&& headers, bool end_stream) {
  request_headers_ = std::move(headers);
  if (Http::Headers::get().MethodValues.Head == request_headers_->Method()->value().c_str()) {
    is_head_request_ = true;
  }
  ENVOY_STREAM_LOG(debug, "request headers complete (end_stream={}):\n{}", *this, end_stream,
                   *request_headers_);

  // We end the decode here only if the request is header only. If we convert the request to a
  // header only, the stream will be marked as done once a subsequent decodeData/decodeTrailers is
  // called with end_stream=true.
  maybeEndDecode(end_stream);

  // Drop new requests when overloaded as soon as we have decoded the headers.
  if (connection_manager_.overload_stop_accepting_requests_ref_ ==
      Server::OverloadActionState::Active) {
    // In this one special case, do not create the filter chain. If there is a risk of memory
    // overload it is more important to avoid unnecessary allocation than to create the filters.
    state_.created_filter_chain_ = true;
    connection_manager_.stats_.named_.downstream_rq_overload_close_.inc();
    sendLocalReply(Grpc::Common::hasGrpcContentType(*request_headers_),
                   Http::Code::ServiceUnavailable, "envoy overloaded", nullptr, is_head_request_,
                   absl::nullopt);
    return;
  }

  if (!connection_manager_.config_.proxy100Continue() && request_headers_->Expect() &&
      request_headers_->Expect()->value() == Headers::get().ExpectValues._100Continue.c_str()) {
    // Note in the case Envoy is handling 100-Continue complexity, it skips the filter chain
    // and sends the 100-Continue directly to the encoder.
    chargeStats(continueHeader());
    response_encoder_->encode100ContinueHeaders(continueHeader());
    // Remove the Expect header so it won't be handled again upstream.
    request_headers_->removeExpect();
  }

  connection_manager_.user_agent_.initializeFromHeaders(
      *request_headers_, connection_manager_.stats_.prefix_, connection_manager_.stats_.scope_);

  // Make sure we are getting a codec version we support.
  Protocol protocol = connection_manager_.codec_->protocol();
  if (protocol == Protocol::Http10) {
    // Assume this is HTTP/1.0. This is fine for HTTP/0.9 but this code will also affect any
    // requests with non-standard version numbers (0.9, 1.3), basically anything which is not
    // HTTP/1.1.
    //
    // The protocol may have shifted in the HTTP/1.0 case so reset it.
    stream_info_.protocol(protocol);
    if (!connection_manager_.config_.http1Settings().accept_http_10_) {
      // Send "Upgrade Required" if HTTP/1.0 support is not explicitly configured on.
      sendLocalReply(false, Code::UpgradeRequired, "", nullptr, is_head_request_, absl::nullopt);
      return;
    } else {
      // HTTP/1.0 defaults to single-use connections. Make sure the connection
      // will be closed unless Keep-Alive is present.
      state_.saw_connection_close_ = true;
      if (request_headers_->Connection() &&
          absl::EqualsIgnoreCase(request_headers_->Connection()->value().getStringView(),
                                 Http::Headers::get().ConnectionValues.KeepAlive)) {
        state_.saw_connection_close_ = false;
      }
    }
  }

  if (!request_headers_->Host()) {
    if ((protocol == Protocol::Http10) &&
        !connection_manager_.config_.http1Settings().default_host_for_http_10_.empty()) {
      // Add a default host if configured to do so.
      request_headers_->insertHost().value(
          connection_manager_.config_.http1Settings().default_host_for_http_10_);
    } else {
      // Require host header. For HTTP/1.1 Host has already been translated to :authority.
      sendLocalReply(Grpc::Common::hasGrpcContentType(*request_headers_), Code::BadRequest, "",
                     nullptr, is_head_request_, absl::nullopt);
      return;
    }
  }

  ASSERT(connection_manager_.config_.maxRequestHeadersKb() > 0);
  if (request_headers_->byteSize() > (connection_manager_.config_.maxRequestHeadersKb() * 1024)) {
    sendLocalReply(Grpc::Common::hasGrpcContentType(*request_headers_),
                   Code::RequestHeaderFieldsTooLarge, "", nullptr, is_head_request_, absl::nullopt);
    return;
  }

  // Currently we only support relative paths at the application layer. We expect the codec to have
  // broken the path into pieces if applicable. NOTE: Currently the HTTP/1.1 codec only does this
  // when the allow_absolute_url flag is enabled on the HCM.
  // https://tools.ietf.org/html/rfc7230#section-5.3 We also need to check for the existence of
  // :path because CONNECT does not have a path, and we don't support that currently.
  if (!request_headers_->Path() || request_headers_->Path()->value().c_str()[0] != '/') {
    connection_manager_.stats_.named_.downstream_rq_non_relative_path_.inc();
    sendLocalReply(Grpc::Common::hasGrpcContentType(*request_headers_), Code::NotFound, "", nullptr,
                   is_head_request_, absl::nullopt);
    return;
  }

  // Path sanitization should happen before any path access other than the above sanity check.
  if (!ConnectionManagerUtility::maybeNormalizePath(*request_headers_,
                                                    connection_manager_.config_)) {
    sendLocalReply(Grpc::Common::hasGrpcContentType(*request_headers_), Code::BadRequest, "",
                   nullptr, is_head_request_, absl::nullopt);
    return;
  }

  if (protocol == Protocol::Http11 && request_headers_->Connection() &&
      absl::EqualsIgnoreCase(request_headers_->Connection()->value().getStringView(),
                             Http::Headers::get().ConnectionValues.Close)) {
    state_.saw_connection_close_ = true;
  }

  if (!state_.is_internally_created_) { // Only sanitize headers on first pass.
    // Modify the downstream remote address depending on configuration and headers.
    stream_info_.setDownstreamRemoteAddress(ConnectionManagerUtility::mutateRequestHeaders(
        *request_headers_, connection_manager_.read_callbacks_->connection(),
        connection_manager_.config_, *snapped_route_config_, connection_manager_.random_generator_,
        connection_manager_.runtime_, connection_manager_.local_info_));
  }
  ASSERT(stream_info_.downstreamRemoteAddress() != nullptr);

  ASSERT(!cached_route_);
  refreshCachedRoute();
  const bool upgrade_rejected = createFilterChain() == false;

  // TODO if there are no filters when starting a filter iteration, the connection manager
  // should return 404. The current returns no response if there is no router filter.
  if (protocol == Protocol::Http11 && cached_route_.value()) {
    if (upgrade_rejected) {
      // Do not allow upgrades if the route does not support it.
      connection_manager_.stats_.named_.downstream_rq_ws_on_non_ws_route_.inc();
      sendLocalReply(Grpc::Common::hasGrpcContentType(*request_headers_), Code::Forbidden, "",
                     nullptr, is_head_request_, absl::nullopt);
      return;
    }
    // Allow non websocket requests to go through websocket enabled routes.
  }

  if (cached_route_.value()) {
    const Router::RouteEntry* route_entry = cached_route_.value()->routeEntry();
    if (route_entry != nullptr && route_entry->idleTimeout()) {
      idle_timeout_ms_ = route_entry->idleTimeout().value();
      if (idle_timeout_ms_.count()) {
        // If we have a route-level idle timeout but no global stream idle timeout, create a timer.
        if (stream_idle_timer_ == nullptr) {
          stream_idle_timer_ =
              connection_manager_.read_callbacks_->connection().dispatcher().createTimer(
                  [this]() -> void { onIdleTimeout(); });
        }
      } else if (stream_idle_timer_ != nullptr) {
        // If we had a global stream idle timeout but the route-level idle timeout is set to zero
        // (to override), we disable the idle timer.
        stream_idle_timer_->disableTimer();
        stream_idle_timer_ = nullptr;
      }
    }
  }

  // Check if tracing is enabled at all.
  if (connection_manager_.config_.tracingConfig()) {
    traceRequest();
  }

  decodeHeaders(nullptr, *request_headers_, end_stream);

  // Reset it here for both global and overridden cases.
  resetIdleTimer();
}

void ConnectionManagerImpl::ActiveStream::traceRequest() {
  Tracing::Decision tracing_decision =
      Tracing::HttpTracerUtility::isTracing(stream_info_, *request_headers_);
  ConnectionManagerImpl::chargeTracingStats(tracing_decision.reason,
                                            connection_manager_.config_.tracingStats());

  active_span_ = connection_manager_.tracer().startSpan(*this, *request_headers_, stream_info_,
                                                        tracing_decision);

  if (!active_span_) {
    return;
  }

  // TODO: Need to investigate the following code based on the cached route, as may
  // be broken in the case a filter changes the route.

  // If a decorator has been defined, apply it to the active span.
  if (cached_route_.value() && cached_route_.value()->decorator()) {
    cached_route_.value()->decorator()->apply(*active_span_);

    // Cache decorated operation.
    if (!cached_route_.value()->decorator()->getOperation().empty()) {
      decorated_operation_ = &cached_route_.value()->decorator()->getOperation();
    }
  }

  if (connection_manager_.config_.tracingConfig()->operation_name_ ==
      Tracing::OperationName::Egress) {
    // For egress (outbound) requests, pass the decorator's operation name (if defined)
    // as a request header to enable the receiving service to use it in its server span.
    if (decorated_operation_) {
      request_headers_->insertEnvoyDecoratorOperation().value(*decorated_operation_);
    }
  } else {
    const HeaderEntry* req_operation_override = request_headers_->EnvoyDecoratorOperation();

    // For ingress (inbound) requests, if a decorator operation name has been provided, it
    // should be used to override the active span's operation.
    if (req_operation_override) {
      if (!req_operation_override->value().empty()) {
        active_span_->setOperation(req_operation_override->value().c_str());

        // Clear the decorated operation so won't be used in the response header, as
        // it has been overridden by the inbound decorator operation request header.
        decorated_operation_ = nullptr;
      }
      // Remove header so not propagated to service
      request_headers_->removeEnvoyDecoratorOperation();
    }
  }
}

void ConnectionManagerImpl::ActiveStream::decodeHeaders(ActiveStreamDecoderFilter* filter,
                                                        HeaderMap& headers, bool end_stream) {
  // Headers filter iteration should always start with the next filter if available.
  std::list<ActiveStreamDecoderFilterPtr>::iterator entry =
      commonDecodePrefix(filter, FilterIterationStartState::AlwaysStartFromNext);
  std::list<ActiveStreamDecoderFilterPtr>::iterator continue_data_entry = decoder_filters_.end();

  for (; entry != decoder_filters_.end(); entry++) {
    ASSERT(!(state_.filter_call_state_ & FilterCallState::DecodeHeaders));
    state_.filter_call_state_ |= FilterCallState::DecodeHeaders;
    (*entry)->end_stream_ =
        decoding_headers_only_ || (end_stream && continue_data_entry == decoder_filters_.end());
    FilterHeadersStatus status = (*entry)->decodeHeaders(headers, (*entry)->end_stream_);

    ASSERT(!(status == FilterHeadersStatus::ContinueAndEndStream && (*entry)->end_stream_));
    state_.filter_call_state_ &= ~FilterCallState::DecodeHeaders;
    ENVOY_STREAM_LOG(trace, "decode headers called: filter={} status={}", *this,
                     static_cast<const void*>((*entry).get()), static_cast<uint64_t>(status));

    if (!(*entry)->commonHandleAfterHeadersCallback(status, decoding_headers_only_) &&
        std::next(entry) != decoder_filters_.end()) {
      // Stop iteration IFF this is not the last filter. If it is the last filter, continue with
      // processing since we need to handle the case where a terminal filter wants to buffer, but
      // a previous filter has added body.
      return;
    }

    // Here we handle the case where we have a header only request, but a filter adds a body
    // to it. We need to not raise end_stream = true to further filters during inline iteration.
    if (end_stream && buffered_request_data_ && continue_data_entry == decoder_filters_.end()) {
      continue_data_entry = entry;
    }
  }

  if (continue_data_entry != decoder_filters_.end()) {
    // We use the continueDecoding() code since it will correctly handle not calling
    // decodeHeaders() again. Fake setting StopSingleIteration since the continueDecoding() code
    // expects it.
    ASSERT(buffered_request_data_);
    (*continue_data_entry)->iteration_state_ =
        ActiveStreamFilterBase::IterationState::StopSingleIteration;
    (*continue_data_entry)->continueDecoding();
  }

  if (end_stream) {
    disarmRequestTimeout();
  }
}

void ConnectionManagerImpl::ActiveStream::decodeData(Buffer::Instance& data, bool end_stream) {
  maybeEndDecode(end_stream);
  stream_info_.addBytesReceived(data.length());

  decodeData(nullptr, data, end_stream, FilterIterationStartState::CanStartFromCurrent);
}

void ConnectionManagerImpl::ActiveStream::decodeData(
    ActiveStreamDecoderFilter* filter, Buffer::Instance& data, bool end_stream,
    FilterIterationStartState filter_iteration_start_state) {
  resetIdleTimer();

  // If we previously decided to decode only the headers, do nothing here.
  if (decoding_headers_only_) {
    return;
  }

  // If a response is complete or a reset has been sent, filters do not care about further body
  // data. Just drop it.
  if (state_.local_complete_) {
    return;
  }

  auto trailers_added_entry = decoder_filters_.end();
  const bool trailers_exists_at_start = request_trailers_ != nullptr;
  // Filter iteration may start at the current filter.
  std::list<ActiveStreamDecoderFilterPtr>::iterator entry =
      commonDecodePrefix(filter, filter_iteration_start_state);

  for (; entry != decoder_filters_.end(); entry++) {
    // If the filter pointed by entry has stopped for all frame types, return now.
    if (handleDataIfStopAll(**entry, data, state_.decoder_filters_streaming_)) {
      return;
    }
    // If end_stream_ is marked for a filter, the data is not for this filter and filters after.
    //
    // In following case, ActiveStreamFilterBase::commonContinue() could be called recursively and
    // its doData() is called with wrong data.
    //
    //  There are 3 decode filters and "wrapper" refers to ActiveStreamFilter object.
    //
    //  filter0->decodeHeaders(_, true)
    //    return STOP
    //  filter0->continueDecoding()
    //    wrapper0->commonContinue()
    //      wrapper0->decodeHeaders(_, _, true)
    //        filter1->decodeHeaders(_, true)
    //          filter1->addDecodeData()
    //          return CONTINUE
    //        filter2->decodeHeaders(_, false)
    //          return CONTINUE
    //        wrapper1->commonContinue() // Detects data is added.
    //          wrapper1->doData()
    //            wrapper1->decodeData()
    //              filter2->decodeData(_, true)
    //                 return CONTINUE
    //      wrapper0->doData() // This should not be called
    //        wrapper0->decodeData()
    //          filter1->decodeData(_, true)  // It will cause assertions.
    //
    // One way to solve this problem is to mark end_stream_ for each filter.
    // If a filter is already marked as end_stream_ when decodeData() is called, bails out the
    // whole function. If just skip the filter, the codes after the loop will be called with
    // wrong data. For encodeData, the response_encoder->encode() will be called.
    if ((*entry)->end_stream_) {
      return;
    }
    ASSERT(!(state_.filter_call_state_ & FilterCallState::DecodeData));

    // We check the request_trailers_ pointer here in case addDecodedTrailers
    // is called in decodeData during a previous filter invocation, at which point we communicate to
    // the current and future filters that the stream has not yet ended.
    if (end_stream) {
      state_.filter_call_state_ |= FilterCallState::LastDataFrame;
    }

    recordLatestDataFilter(entry, state_.latest_data_decoding_filter_, decoder_filters_);

    state_.filter_call_state_ |= FilterCallState::DecodeData;
    (*entry)->end_stream_ = end_stream && !request_trailers_;
    FilterDataStatus status = (*entry)->handle_->decodeData(data, (*entry)->end_stream_);
    if ((*entry)->end_stream_) {
      (*entry)->handle_->decodeComplete();
    }
    state_.filter_call_state_ &= ~FilterCallState::DecodeData;
    if (end_stream) {
      state_.filter_call_state_ &= ~FilterCallState::LastDataFrame;
    }
    ENVOY_STREAM_LOG(trace, "decode data called: filter={} status={}", *this,
                     static_cast<const void*>((*entry).get()), static_cast<uint64_t>(status));

    if (!trailers_exists_at_start && request_trailers_ &&
        trailers_added_entry == decoder_filters_.end()) {
      trailers_added_entry = entry;
    }

    if (!(*entry)->commonHandleAfterDataCallback(status, data, state_.decoder_filters_streaming_) &&
        std::next(entry) != decoder_filters_.end()) {
      // Stop iteration IFF this is not the last filter. If it is the last filter, continue with
      // processing since we need to handle the case where a terminal filter wants to buffer, but
      // a previous filter has added trailers.
      return;
    }
  }

  // If trailers were adding during decodeData we need to trigger decodeTrailers in order
  // to allow filters to process the trailers.
  if (trailers_added_entry != decoder_filters_.end()) {
    decodeTrailers(trailers_added_entry->get(), *request_trailers_);
  }

  if (end_stream) {
    disarmRequestTimeout();
  }
}

HeaderMap& ConnectionManagerImpl::ActiveStream::addDecodedTrailers() {
  // Trailers can only be added during the last data frame (i.e. end_stream = true).
  ASSERT(state_.filter_call_state_ & FilterCallState::LastDataFrame);

  // Trailers can only be added once.
  ASSERT(!request_trailers_);

  request_trailers_ = std::make_unique<HeaderMapImpl>();
  return *request_trailers_;
}

void ConnectionManagerImpl::ActiveStream::addDecodedData(ActiveStreamDecoderFilter& filter,
                                                         Buffer::Instance& data, bool streaming) {
  if (state_.filter_call_state_ == 0 ||
      (state_.filter_call_state_ & FilterCallState::DecodeHeaders) ||
      (state_.filter_call_state_ & FilterCallState::DecodeData)) {
    // Make sure if this triggers watermarks, the correct action is taken.
    state_.decoder_filters_streaming_ = streaming;
    // If no call is happening or we are in the decode headers/data callback, buffer the data.
    // Inline processing happens in the decodeHeaders() callback if necessary.
    filter.commonHandleBufferData(data);
  } else if (state_.filter_call_state_ & FilterCallState::DecodeTrailers) {
    // In this case we need to inline dispatch the data to further filters. If those filters
    // choose to buffer/stop iteration that's fine.
    decodeData(&filter, data, false, FilterIterationStartState::AlwaysStartFromNext);
  } else {
    // TODO(mattklein123): Formalize error handling for filters and add tests. Should probably
    // throw an exception here.
    NOT_IMPLEMENTED_GCOVR_EXCL_LINE;
  }
}

void ConnectionManagerImpl::ActiveStream::decodeTrailers(HeaderMapPtr&& trailers) {
  resetIdleTimer();
  maybeEndDecode(true);
  request_trailers_ = std::move(trailers);
  decodeTrailers(nullptr, *request_trailers_);
}

void ConnectionManagerImpl::ActiveStream::decodeTrailers(ActiveStreamDecoderFilter* filter,
                                                         HeaderMap& trailers) {
  // If we previously decided to decode only the headers, do nothing here.
  if (decoding_headers_only_) {
    return;
  }

  // See decodeData() above for why we check local_complete_ here.
  if (state_.local_complete_) {
    return;
  }

  // Filter iteration may start at the current filter.
  std::list<ActiveStreamDecoderFilterPtr>::iterator entry =
      commonDecodePrefix(filter, FilterIterationStartState::CanStartFromCurrent);

  for (; entry != decoder_filters_.end(); entry++) {
    // If the filter pointed by entry has stopped for all frame type, return now.
    if ((*entry)->stoppedAll()) {
      return;
    }

    ASSERT(!(state_.filter_call_state_ & FilterCallState::DecodeTrailers));
    state_.filter_call_state_ |= FilterCallState::DecodeTrailers;
    FilterTrailersStatus status = (*entry)->handle_->decodeTrailers(trailers);
    (*entry)->handle_->decodeComplete();
    (*entry)->end_stream_ = true;
    state_.filter_call_state_ &= ~FilterCallState::DecodeTrailers;
    ENVOY_STREAM_LOG(trace, "decode trailers called: filter={} status={}", *this,
                     static_cast<const void*>((*entry).get()), static_cast<uint64_t>(status));
    if (!(*entry)->commonHandleAfterTrailersCallback(status)) {
      return;
    }
  }
  disarmRequestTimeout();
}

void ConnectionManagerImpl::ActiveStream::maybeEndDecode(bool end_stream) {
  ASSERT(!state_.remote_complete_);
  state_.remote_complete_ = end_stream;
  if (end_stream) {
    stream_info_.onLastDownstreamRxByteReceived();
    ENVOY_STREAM_LOG(debug, "request end stream", *this);
  }
}

void ConnectionManagerImpl::ActiveStream::disarmRequestTimeout() {
  if (request_timer_) {
    request_timer_->disableTimer();
  }
}

std::list<ConnectionManagerImpl::ActiveStreamEncoderFilterPtr>::iterator
ConnectionManagerImpl::ActiveStream::commonEncodePrefix(
    ActiveStreamEncoderFilter* filter, bool end_stream,
    FilterIterationStartState filter_iteration_start_state) {
  // Only do base state setting on the initial call. Subsequent calls for filtering do not touch
  // the base state.
  if (filter == nullptr) {
    ASSERT(!state_.local_complete_);
    state_.local_complete_ = end_stream;
    return encoder_filters_.begin();
  }

  if (filter_iteration_start_state == FilterIterationStartState::CanStartFromCurrent &&
      (*(filter->entry()))->iterate_from_current_filter_) {
    // The filter iteration has been stopped for all frame types, and now the iteration continues.
    // The current filter's encoding callback has not be called. Call it now.
    return filter->entry();
  }
  return std::next(filter->entry());
}

std::list<ConnectionManagerImpl::ActiveStreamDecoderFilterPtr>::iterator
ConnectionManagerImpl::ActiveStream::commonDecodePrefix(
    ActiveStreamDecoderFilter* filter, FilterIterationStartState filter_iteration_start_state) {
  if (!filter) {
    return decoder_filters_.begin();
  }
  if (filter_iteration_start_state == FilterIterationStartState::CanStartFromCurrent &&
      (*(filter->entry()))->iterate_from_current_filter_) {
    // The filter iteration has been stopped for all frame types, and now the iteration continues.
    // The current filter's callback function has not been called. Call it now.
    return filter->entry();
  }
  return std::next(filter->entry());
}

void ConnectionManagerImpl::startDrainSequence() {
  ASSERT(drain_state_ == DrainState::NotDraining);
  drain_state_ = DrainState::Draining;
  codec_->shutdownNotice();
  drain_timer_ = read_callbacks_->connection().dispatcher().createTimer(
      [this]() -> void { onDrainTimeout(); });
  drain_timer_->enableTimer(config_.drainTimeout());
}

void ConnectionManagerImpl::ActiveStream::refreshCachedRoute() {
  Router::RouteConstSharedPtr route;
  if (request_headers_ != nullptr) {
    route = snapped_route_config_->route(*request_headers_, stream_id_);
  }
  stream_info_.route_entry_ = route ? route->routeEntry() : nullptr;
  cached_route_ = std::move(route);
  if (nullptr == stream_info_.route_entry_) {
    cached_cluster_info_ = nullptr;
  } else {
    Upstream::ThreadLocalCluster* local_cluster =
        connection_manager_.cluster_manager_.get(stream_info_.route_entry_->clusterName());
    cached_cluster_info_ = (nullptr == local_cluster) ? nullptr : local_cluster->info();
  }
}

void ConnectionManagerImpl::ActiveStream::sendLocalReply(
    bool is_grpc_request, Code code, absl::string_view body,
    const std::function<void(HeaderMap& headers)>& modify_headers, bool is_head_request,
    const absl::optional<Grpc::Status::GrpcStatus> grpc_status) {
  ASSERT(response_headers_ == nullptr);
  // For early error handling, do a best-effort attempt to create a filter chain
  // to ensure access logging.
  if (!state_.created_filter_chain_) {
    createFilterChain();
  }
  Utility::sendLocalReply(is_grpc_request,
                          [this, modify_headers](HeaderMapPtr&& headers, bool end_stream) -> void {
                            if (modify_headers != nullptr) {
                              modify_headers(*headers);
                            }
                            response_headers_ = std::move(headers);
                            // TODO: Start encoding from the last decoder filter that saw the
                            // request instead.
                            encodeHeaders(nullptr, *response_headers_, end_stream);
                          },
                          [this](Buffer::Instance& data, bool end_stream) -> void {
                            // TODO: Start encoding from the last decoder filter that saw the
                            // request instead.
                            encodeData(nullptr, data, end_stream,
                                       FilterIterationStartState::CanStartFromCurrent);
                          },
                          state_.destroyed_, code, body, grpc_status, is_head_request);
}

void ConnectionManagerImpl::ActiveStream::encode100ContinueHeaders(
    ActiveStreamEncoderFilter* filter, HeaderMap& headers) {
  resetIdleTimer();
  ASSERT(connection_manager_.config_.proxy100Continue());
  // Make sure commonContinue continues encode100ContinueHeaders.
  has_continue_headers_ = true;

  // Similar to the block in encodeHeaders, run encode100ContinueHeaders on each
  // filter. This is simpler than that case because 100 continue implies no
  // end-stream, and because there are normal headers coming there's no need for
  // complex continuation logic.
  // 100-continue filter iteration should always start with the next filter if available.
  std::list<ActiveStreamEncoderFilterPtr>::iterator entry =
      commonEncodePrefix(filter, false, FilterIterationStartState::AlwaysStartFromNext);
  for (; entry != encoder_filters_.end(); entry++) {
    ASSERT(!(state_.filter_call_state_ & FilterCallState::Encode100ContinueHeaders));
    state_.filter_call_state_ |= FilterCallState::Encode100ContinueHeaders;
    FilterHeadersStatus status = (*entry)->handle_->encode100ContinueHeaders(headers);
    state_.filter_call_state_ &= ~FilterCallState::Encode100ContinueHeaders;
    ENVOY_STREAM_LOG(trace, "encode 100 continue headers called: filter={} status={}", *this,
                     static_cast<const void*>((*entry).get()), static_cast<uint64_t>(status));
    if (!(*entry)->commonHandleAfter100ContinueHeadersCallback(status)) {
      return;
    }
  }

  // Strip the T-E headers etc. Defer other header additions as well as drain-close logic to the
  // continuation headers.
  ConnectionManagerUtility::mutateResponseHeaders(headers, request_headers_.get(), EMPTY_STRING);

  // Count both the 1xx and follow-up response code in stats.
  chargeStats(headers);

  ENVOY_STREAM_LOG(debug, "encoding 100 continue headers via codec:\n{}", *this, headers);

  // Now actually encode via the codec.
  response_encoder_->encode100ContinueHeaders(headers);
}

void ConnectionManagerImpl::ActiveStream::encodeHeaders(ActiveStreamEncoderFilter* filter,
                                                        HeaderMap& headers, bool end_stream) {
  resetIdleTimer();
  disarmRequestTimeout();

  // Headers filter iteration should always start with the next filter if available.
  std::list<ActiveStreamEncoderFilterPtr>::iterator entry =
      commonEncodePrefix(filter, end_stream, FilterIterationStartState::AlwaysStartFromNext);
  std::list<ActiveStreamEncoderFilterPtr>::iterator continue_data_entry = encoder_filters_.end();

  for (; entry != encoder_filters_.end(); entry++) {
    ASSERT(!(state_.filter_call_state_ & FilterCallState::EncodeHeaders));
    state_.filter_call_state_ |= FilterCallState::EncodeHeaders;
    (*entry)->end_stream_ =
        encoding_headers_only_ || (end_stream && continue_data_entry == encoder_filters_.end());
    FilterHeadersStatus status = (*entry)->handle_->encodeHeaders(headers, (*entry)->end_stream_);
    if ((*entry)->end_stream_) {
      (*entry)->handle_->encodeComplete();
    }
    state_.filter_call_state_ &= ~FilterCallState::EncodeHeaders;
    ENVOY_STREAM_LOG(trace, "encode headers called: filter={} status={}", *this,
                     static_cast<const void*>((*entry).get()), static_cast<uint64_t>(status));

    const auto continue_iteration =
        (*entry)->commonHandleAfterHeadersCallback(status, encoding_headers_only_);

    // If we're encoding a headers only response, then mark the local as complete. This ensures
    // that we don't attempt to reset the downstream request in doEndStream.
    if (encoding_headers_only_) {
      state_.local_complete_ = true;
    }

    if (!continue_iteration) {
      return;
    }

    // Here we handle the case where we have a header only response, but a filter adds a body
    // to it. We need to not raise end_stream = true to further filters during inline iteration.
    if (end_stream && buffered_response_data_ && continue_data_entry == encoder_filters_.end()) {
      continue_data_entry = entry;
    }
  }

  // Base headers.
  connection_manager_.config_.dateProvider().setDateHeader(headers);
  // Following setReference() is safe because serverName() is constant for the life of the listener.
  headers.insertServer().value().setReference(connection_manager_.config_.serverName());
  ConnectionManagerUtility::mutateResponseHeaders(headers, request_headers_.get(),
                                                  connection_manager_.config_.via());

  // See if we want to drain/close the connection. Send the go away frame prior to encoding the
  // header block.
  if (connection_manager_.drain_state_ == DrainState::NotDraining &&
      connection_manager_.drain_close_.drainClose()) {

    // This doesn't really do anything for HTTP/1.1 other then give the connection another boost
    // of time to race with incoming requests. It mainly just keeps the logic the same between
    // HTTP/1.1 and HTTP/2.
    connection_manager_.startDrainSequence();
    connection_manager_.stats_.named_.downstream_cx_drain_close_.inc();
    ENVOY_STREAM_LOG(debug, "drain closing connection", *this);
  }

  if (connection_manager_.drain_state_ == DrainState::NotDraining && state_.saw_connection_close_) {
    ENVOY_STREAM_LOG(debug, "closing connection due to connection close header", *this);
    connection_manager_.drain_state_ = DrainState::Closing;
  }

  if (connection_manager_.drain_state_ == DrainState::NotDraining &&
      connection_manager_.overload_disable_keepalive_ref_ == Server::OverloadActionState::Active) {
    ENVOY_STREAM_LOG(debug, "disabling keepalive due to envoy overload", *this);
    connection_manager_.drain_state_ = DrainState::Closing;
    connection_manager_.stats_.named_.downstream_cx_overload_disable_keepalive_.inc();
  }

  // If we are destroying a stream before remote is complete and the connection does not support
  // multiplexing, we should disconnect since we don't want to wait around for the request to
  // finish.
  if (!state_.remote_complete_) {
    if (connection_manager_.codec_->protocol() != Protocol::Http2) {
      connection_manager_.drain_state_ = DrainState::Closing;
    }

    connection_manager_.stats_.named_.downstream_rq_response_before_rq_complete_.inc();
  }

  if (connection_manager_.drain_state_ == DrainState::Closing &&
      connection_manager_.codec_->protocol() != Protocol::Http2) {
    // If the connection manager is draining send "Connection: Close" on HTTP/1.1 connections.
    // Do not do this for H2 (which drains via GOAWAY) or Upgrade (as the upgrade
    // payload is no longer HTTP/1.1)
    if (!Utility::isUpgrade(headers)) {
      headers.insertConnection().value().setReference(Headers::get().ConnectionValues.Close);
    }
  }

  if (connection_manager_.config_.tracingConfig()) {
    if (connection_manager_.config_.tracingConfig()->operation_name_ ==
        Tracing::OperationName::Ingress) {
      // For ingress (inbound) responses, if the request headers do not include a
      // decorator operation (override), then pass the decorator's operation name (if defined)
      // as a response header to enable the client service to use it in its client span.
      if (decorated_operation_) {
        headers.insertEnvoyDecoratorOperation().value(*decorated_operation_);
      }
    } else if (connection_manager_.config_.tracingConfig()->operation_name_ ==
               Tracing::OperationName::Egress) {
      const HeaderEntry* resp_operation_override = headers.EnvoyDecoratorOperation();

      // For Egress (outbound) response, if a decorator operation name has been provided, it
      // should be used to override the active span's operation.
      if (resp_operation_override) {
        if (!resp_operation_override->value().empty() && active_span_) {
          active_span_->setOperation(resp_operation_override->value().c_str());
        }
        // Remove header so not propagated to service.
        headers.removeEnvoyDecoratorOperation();
      }
    }
  }

  chargeStats(headers);

  ENVOY_STREAM_LOG(debug, "encoding headers via codec (end_stream={}):\n{}", *this,
                   encoding_headers_only_ ||
                       (end_stream && continue_data_entry == encoder_filters_.end()),
                   headers);

  // Now actually encode via the codec.
  stream_info_.onFirstDownstreamTxByteSent();
  response_encoder_->encodeHeaders(
      headers,
      encoding_headers_only_ || (end_stream && continue_data_entry == encoder_filters_.end()));
  if (continue_data_entry != encoder_filters_.end()) {
    // We use the continueEncoding() code since it will correctly handle not calling
    // encodeHeaders() again. Fake setting StopSingleIteration since the continueEncoding() code
    // expects it.
    ASSERT(buffered_response_data_);
    (*continue_data_entry)->iteration_state_ =
        ActiveStreamFilterBase::IterationState::StopSingleIteration;
    (*continue_data_entry)->continueEncoding();
  } else {
    // End encoding if this is a header only response, either due to a filter converting it to one
    // or due to the upstream returning headers only.
    maybeEndEncode(encoding_headers_only_ || end_stream);
  }
}

void ConnectionManagerImpl::ActiveStream::encodeMetadata(ActiveStreamEncoderFilter* filter,
                                                         MetadataMapPtr&& metadata_map_ptr) {
  resetIdleTimer();

  // Metadata currently go through all filters.
  ASSERT(filter == nullptr);
  std::list<ActiveStreamEncoderFilterPtr>::iterator entry = encoder_filters_.begin();
  for (; entry != encoder_filters_.end(); entry++) {
    FilterMetadataStatus status = (*entry)->handle_->encodeMetadata(*metadata_map_ptr);
    ENVOY_STREAM_LOG(trace, "encode metadata called: filter={} status={}", *this,
                     static_cast<const void*>((*entry).get()), static_cast<uint64_t>(status));
  }
  // TODO(soya3129): update stats with metadata.

  // Now encode metadata via the codec.
  if (!metadata_map_ptr->empty()) {
    ENVOY_STREAM_LOG(debug, "encoding metadata via codec:\n{}", *this, *metadata_map_ptr);
    MetadataMapVector metadata_map_vector;
    metadata_map_vector.emplace_back(std::move(metadata_map_ptr));
    response_encoder_->encodeMetadata(metadata_map_vector);
  }
}

HeaderMap& ConnectionManagerImpl::ActiveStream::addEncodedTrailers() {
  // Trailers can only be added during the last data frame (i.e. end_stream = true).
  ASSERT(state_.filter_call_state_ & FilterCallState::LastDataFrame);

  // Trailers can only be added once.
  ASSERT(!response_trailers_);

  response_trailers_ = std::make_unique<HeaderMapImpl>();
  return *response_trailers_;
}

void ConnectionManagerImpl::ActiveStream::addEncodedData(ActiveStreamEncoderFilter& filter,
                                                         Buffer::Instance& data, bool streaming) {
  if (state_.filter_call_state_ == 0 ||
      (state_.filter_call_state_ & FilterCallState::EncodeHeaders) ||
      (state_.filter_call_state_ & FilterCallState::EncodeData)) {
    // Make sure if this triggers watermarks, the correct action is taken.
    state_.encoder_filters_streaming_ = streaming;
    // If no call is happening or we are in the decode headers/data callback, buffer the data.
    // Inline processing happens in the decodeHeaders() callback if necessary.
    filter.commonHandleBufferData(data);
  } else if (state_.filter_call_state_ & FilterCallState::EncodeTrailers) {
    // In this case we need to inline dispatch the data to further filters. If those filters
    // choose to buffer/stop iteration that's fine.
    encodeData(&filter, data, false, FilterIterationStartState::AlwaysStartFromNext);
  } else {
    // TODO(mattklein123): Formalize error handling for filters and add tests. Should probably
    // throw an exception here.
    NOT_IMPLEMENTED_GCOVR_EXCL_LINE;
  }
}

void ConnectionManagerImpl::ActiveStream::encodeData(
    ActiveStreamEncoderFilter* filter, Buffer::Instance& data, bool end_stream,
    FilterIterationStartState filter_iteration_start_state) {
  resetIdleTimer();

  // If we previously decided to encode only the headers, do nothing here.
  if (encoding_headers_only_) {
    return;
  }

  // Filter iteration may start at the current filter.
  std::list<ActiveStreamEncoderFilterPtr>::iterator entry =
      commonEncodePrefix(filter, end_stream, filter_iteration_start_state);
  auto trailers_added_entry = encoder_filters_.end();

  const bool trailers_exists_at_start = response_trailers_ != nullptr;
  for (; entry != encoder_filters_.end(); entry++) {
    // If the filter pointed by entry has stopped for all frame type, return now.
    if (handleDataIfStopAll(**entry, data, state_.encoder_filters_streaming_)) {
      return;
    }
    // If end_stream_ is marked for a filter, the data is not for this filter and filters after.
    // For details, please see the comment in the ActiveStream::decodeData() function.
    if ((*entry)->end_stream_) {
      return;
    }
    ASSERT(!(state_.filter_call_state_ & FilterCallState::EncodeData));

    // We check the response_trailers_ pointer here in case addEncodedTrailers
    // is called in encodeData during a previous filter invocation, at which point we communicate to
    // the current and future filters that the stream has not yet ended.
    state_.filter_call_state_ |= FilterCallState::EncodeData;
    if (end_stream) {
      state_.filter_call_state_ |= FilterCallState::LastDataFrame;
    }

    recordLatestDataFilter(entry, state_.latest_data_encoding_filter_, encoder_filters_);

    (*entry)->end_stream_ = end_stream && !response_trailers_;
    FilterDataStatus status = (*entry)->handle_->encodeData(data, (*entry)->end_stream_);
    if ((*entry)->end_stream_) {
      (*entry)->handle_->encodeComplete();
    }
    state_.filter_call_state_ &= ~FilterCallState::EncodeData;
    if (end_stream) {
      state_.filter_call_state_ &= ~FilterCallState::LastDataFrame;
    }
    ENVOY_STREAM_LOG(trace, "encode data called: filter={} status={}", *this,
                     static_cast<const void*>((*entry).get()), static_cast<uint64_t>(status));

    if (!trailers_exists_at_start && response_trailers_ &&
        trailers_added_entry == encoder_filters_.end()) {
      trailers_added_entry = entry;
    }

    if (!(*entry)->commonHandleAfterDataCallback(status, data, state_.encoder_filters_streaming_)) {
      return;
    }
  }

  ENVOY_STREAM_LOG(trace, "encoding data via codec (size={} end_stream={})", *this, data.length(),
                   end_stream);

  stream_info_.addBytesSent(data.length());

  // If trailers were adding during encodeData we need to trigger decodeTrailers in order
  // to allow filters to process the trailers.
  if (trailers_added_entry != encoder_filters_.end()) {
    response_encoder_->encodeData(data, false);
    encodeTrailers(trailers_added_entry->get(), *response_trailers_);
  } else {
    response_encoder_->encodeData(data, end_stream);
    maybeEndEncode(end_stream);
  }
}

void ConnectionManagerImpl::ActiveStream::encodeTrailers(ActiveStreamEncoderFilter* filter,
                                                         HeaderMap& trailers) {
  resetIdleTimer();

  // If we previously decided to encode only the headers, do nothing here.
  if (encoding_headers_only_) {
    return;
  }

  // Filter iteration may start at the current filter.
  std::list<ActiveStreamEncoderFilterPtr>::iterator entry =
      commonEncodePrefix(filter, true, FilterIterationStartState::CanStartFromCurrent);
  for (; entry != encoder_filters_.end(); entry++) {
    // If the filter pointed by entry has stopped for all frame type, return now.
    if ((*entry)->stoppedAll()) {
      return;
    }
    ASSERT(!(state_.filter_call_state_ & FilterCallState::EncodeTrailers));
    state_.filter_call_state_ |= FilterCallState::EncodeTrailers;
    FilterTrailersStatus status = (*entry)->handle_->encodeTrailers(trailers);
    (*entry)->handle_->encodeComplete();
    (*entry)->end_stream_ = true;
    state_.filter_call_state_ &= ~FilterCallState::EncodeTrailers;
    ENVOY_STREAM_LOG(trace, "encode trailers called: filter={} status={}", *this,
                     static_cast<const void*>((*entry).get()), static_cast<uint64_t>(status));
    if (!(*entry)->commonHandleAfterTrailersCallback(status)) {
      return;
    }
  }

  ENVOY_STREAM_LOG(debug, "encoding trailers via codec:\n{}", *this, trailers);

  response_encoder_->encodeTrailers(trailers);
  maybeEndEncode(true);
}

void ConnectionManagerImpl::ActiveStream::maybeEndEncode(bool end_stream) {
  if (end_stream) {
    stream_info_.onLastDownstreamTxByteSent();
    request_response_timespan_->complete();
    connection_manager_.doEndStream(*this);
  }
}

bool ConnectionManagerImpl::ActiveStream::handleDataIfStopAll(ActiveStreamFilterBase& filter,
                                                              Buffer::Instance& data,
                                                              bool& filter_streaming) {
  if (filter.stoppedAll()) {
    ASSERT(!filter.canIterate());
    filter_streaming =
        filter.iteration_state_ == ActiveStreamFilterBase::IterationState::StopAllWatermark;
    filter.commonHandleBufferData(data);
    return true;
  }
  return false;
}

void ConnectionManagerImpl::ActiveStream::onResetStream(StreamResetReason, absl::string_view) {
  // NOTE: This function gets called in all of the following cases:
  //       1) We TX an app level reset
  //       2) The codec TX a codec level reset
  //       3) The codec RX a reset
  //       If we need to differentiate we need to do it inside the codec. Can start with this.
  connection_manager_.stats_.named_.downstream_rq_rx_reset_.inc();
  connection_manager_.doDeferredStreamDestroy(*this);
}

void ConnectionManagerImpl::ActiveStream::onAboveWriteBufferHighWatermark() {
  ENVOY_STREAM_LOG(debug, "Disabling upstream stream due to downstream stream watermark.", *this);
  callHighWatermarkCallbacks();
}

void ConnectionManagerImpl::ActiveStream::onBelowWriteBufferLowWatermark() {
  ENVOY_STREAM_LOG(debug, "Enabling upstream stream due to downstream stream watermark.", *this);
  callLowWatermarkCallbacks();
}

Tracing::OperationName ConnectionManagerImpl::ActiveStream::operationName() const {
  return connection_manager_.config_.tracingConfig()->operation_name_;
}

const std::vector<Http::LowerCaseString>&
ConnectionManagerImpl::ActiveStream::requestHeadersForTags() const {
  return connection_manager_.config_.tracingConfig()->request_headers_for_tags_;
}

bool ConnectionManagerImpl::ActiveStream::verbose() const {
  return connection_manager_.config_.tracingConfig()->verbose_;
}

void ConnectionManagerImpl::ActiveStream::callHighWatermarkCallbacks() {
  ++high_watermark_count_;
  if (watermark_callbacks_) {
    watermark_callbacks_->onAboveWriteBufferHighWatermark();
  }
}

void ConnectionManagerImpl::ActiveStream::callLowWatermarkCallbacks() {
  ASSERT(high_watermark_count_ > 0);
  --high_watermark_count_;
  if (watermark_callbacks_) {
    watermark_callbacks_->onBelowWriteBufferLowWatermark();
  }
}

void ConnectionManagerImpl::ActiveStream::setBufferLimit(uint32_t new_limit) {
  ENVOY_STREAM_LOG(debug, "setting buffer limit to {}", *this, new_limit);
  buffer_limit_ = new_limit;
  if (buffered_request_data_) {
    buffered_request_data_->setWatermarks(buffer_limit_);
  }
  if (buffered_response_data_) {
    buffered_response_data_->setWatermarks(buffer_limit_);
  }
}

bool ConnectionManagerImpl::ActiveStream::createFilterChain() {
  if (state_.created_filter_chain_) {
    return false;
  }
  bool upgrade_rejected = false;
  auto upgrade = request_headers_ ? request_headers_->Upgrade() : nullptr;
  state_.created_filter_chain_ = true;
  if (upgrade != nullptr) {
    const Router::RouteEntry::UpgradeMap* upgrade_map = nullptr;

    // We must check if the 'cached_route_' optional is populated since this function can be called
    // early via sendLocalReply(), before the cached route is populated.
    if (cached_route_.has_value() && cached_route_.value() && cached_route_.value()->routeEntry()) {
      upgrade_map = &cached_route_.value()->routeEntry()->upgradeMap();
    }

    if (connection_manager_.config_.filterFactory().createUpgradeFilterChain(
            upgrade->value().c_str(), upgrade_map, *this)) {
      state_.successful_upgrade_ = true;
      connection_manager_.stats_.named_.downstream_cx_upgrades_total_.inc();
      connection_manager_.stats_.named_.downstream_cx_upgrades_active_.inc();
      return true;
    } else {
      upgrade_rejected = true;
      // Fall through to the default filter chain. The function calling this
      // will send a local reply indicating that the upgrade failed.
    }
  }

  connection_manager_.config_.filterFactory().createFilterChain(*this);
  return !upgrade_rejected;
}

void ConnectionManagerImpl::ActiveStreamFilterBase::commonContinue() {
  // TODO(mattklein123): Raise an error if this is called during a callback.
  if (!canContinue()) {
    ENVOY_STREAM_LOG(trace, "cannot continue filter chain: filter={}", parent_,
                     static_cast<const void*>(this));
    return;
  }

  ENVOY_STREAM_LOG(trace, "continuing filter chain: filter={}", parent_,
                   static_cast<const void*>(this));
  ASSERT(!canIterate());
  // If iteration has stopped for all frame types, set iterate_from_current_filter_ to true so the
  // filter iteration starts with the current filter instead of the next one.
  if (stoppedAll()) {
    iterate_from_current_filter_ = true;
  }
  allowIteration();

  // Only resume with do100ContinueHeaders() if we've actually seen a 100-Continue.
  if (parent_.has_continue_headers_ && !continue_headers_continued_) {
    continue_headers_continued_ = true;
    do100ContinueHeaders();
    // If the response headers have not yet come in, don't continue on with
    // headers and body. doHeaders expects request headers to exist.
    if (!parent_.response_headers_.get()) {
      return;
    }
  }

  // Make sure that we handle the zero byte data frame case. We make no effort to optimize this
  // case in terms of merging it into a header only request/response. This could be done in the
  // future.
  if (!headers_continued_) {
    headers_continued_ = true;
    doHeaders(complete() && !bufferedData() && !trailers());
  }

  // TODO(mattklein123): If a filter returns StopIterationNoBuffer and then does a continue, we
  // won't be able to end the stream if there is no buffered data. Need to handle this.
  if (bufferedData()) {
    doData(complete() && !trailers());
  }

  if (trailers()) {
    doTrailers();
  }

  iterate_from_current_filter_ = false;
}

bool ConnectionManagerImpl::ActiveStreamFilterBase::commonHandleAfter100ContinueHeadersCallback(
    FilterHeadersStatus status) {
  ASSERT(parent_.has_continue_headers_);
  ASSERT(!continue_headers_continued_);
  ASSERT(canIterate());

  if (status == FilterHeadersStatus::StopIteration) {
    iteration_state_ = IterationState::StopSingleIteration;
    return false;
  } else {
    ASSERT(status == FilterHeadersStatus::Continue);
    continue_headers_continued_ = true;
    return true;
  }
}

bool ConnectionManagerImpl::ActiveStreamFilterBase::commonHandleAfterHeadersCallback(
    FilterHeadersStatus status, bool& headers_only) {
  ASSERT(!headers_continued_);
  ASSERT(canIterate());

  if (status == FilterHeadersStatus::StopIteration) {
    iteration_state_ = IterationState::StopSingleIteration;
    return false;
  } else if (status == FilterHeadersStatus::StopAllIterationAndBuffer) {
    iteration_state_ = IterationState::StopAllBuffer;
    return false;
  } else if (status == FilterHeadersStatus::StopAllIterationAndWatermark) {
    iteration_state_ = IterationState::StopAllWatermark;
    return false;
  } else if (status == FilterHeadersStatus::ContinueAndEndStream) {
    // Set headers_only to true so we know to end early if necessary,
    // but continue filter iteration so we actually write the headers/run the cleanup code.
    headers_only = true;
    ENVOY_STREAM_LOG(debug, "converting to headers only", parent_);
    return true;
  } else {
    ASSERT(status == FilterHeadersStatus::Continue);
    headers_continued_ = true;
    return true;
  }
}

void ConnectionManagerImpl::ActiveStreamFilterBase::commonHandleBufferData(
    Buffer::Instance& provided_data) {

  // The way we do buffering is a little complicated which is why we have this common function
  // which is used for both encoding and decoding. When data first comes into our filter pipeline,
  // we send it through. Any filter can choose to stop iteration and buffer or not. If we then
  // continue iteration in the future, we use the buffered data. A future filter can stop and
  // buffer again. In this case, since we are already operating on buffered data, we don't
  // rebuffer, because we assume the filter has modified the buffer as it wishes in place.
  if (bufferedData().get() != &provided_data) {
    if (!bufferedData()) {
      bufferedData() = createBuffer();
    }
    bufferedData()->move(provided_data);
  }
}

bool ConnectionManagerImpl::ActiveStreamFilterBase::commonHandleAfterDataCallback(
    FilterDataStatus status, Buffer::Instance& provided_data, bool& buffer_was_streaming) {

  if (status == FilterDataStatus::Continue) {
    if (iteration_state_ == IterationState::StopSingleIteration) {
      commonHandleBufferData(provided_data);
      commonContinue();
      return false;
    } else {
      ASSERT(headers_continued_);
    }
  } else {
    iteration_state_ = IterationState::StopSingleIteration;
    if (status == FilterDataStatus::StopIterationAndBuffer ||
        status == FilterDataStatus::StopIterationAndWatermark) {
      buffer_was_streaming = status == FilterDataStatus::StopIterationAndWatermark;
      commonHandleBufferData(provided_data);
    }

    return false;
  }

  return true;
}

bool ConnectionManagerImpl::ActiveStreamFilterBase::commonHandleAfterTrailersCallback(
    FilterTrailersStatus status) {

  if (status == FilterTrailersStatus::Continue) {
    if (iteration_state_ == IterationState::StopSingleIteration) {
      commonContinue();
      return false;
    } else {
      ASSERT(headers_continued_);
    }
  } else {
    return false;
  }

  return true;
}

const Network::Connection* ConnectionManagerImpl::ActiveStreamFilterBase::connection() {
  return parent_.connection();
}

Event::Dispatcher& ConnectionManagerImpl::ActiveStreamFilterBase::dispatcher() {
  return parent_.connection_manager_.read_callbacks_->connection().dispatcher();
}

StreamInfo::StreamInfo& ConnectionManagerImpl::ActiveStreamFilterBase::streamInfo() {
  return parent_.stream_info_;
}

Tracing::Span& ConnectionManagerImpl::ActiveStreamFilterBase::activeSpan() {
  if (parent_.active_span_) {
    return *parent_.active_span_;
  } else {
    return Tracing::NullSpan::instance();
  }
}

Tracing::Config& ConnectionManagerImpl::ActiveStreamFilterBase::tracingConfig() { return parent_; }

Upstream::ClusterInfoConstSharedPtr ConnectionManagerImpl::ActiveStreamFilterBase::clusterInfo() {
  // NOTE: Refreshing route caches clusterInfo as well.
  if (!parent_.cached_route_.has_value()) {
    parent_.refreshCachedRoute();
  }

  return parent_.cached_cluster_info_.value();
}

Router::RouteConstSharedPtr ConnectionManagerImpl::ActiveStreamFilterBase::route() {
  if (!parent_.cached_route_.has_value()) {
    parent_.refreshCachedRoute();
  }

  return parent_.cached_route_.value();
}

void ConnectionManagerImpl::ActiveStreamFilterBase::clearRouteCache() {
  parent_.cached_route_ = absl::optional<Router::RouteConstSharedPtr>();
  parent_.cached_cluster_info_ = absl::optional<Upstream::ClusterInfoConstSharedPtr>();
}

Buffer::WatermarkBufferPtr ConnectionManagerImpl::ActiveStreamDecoderFilter::createBuffer() {
  auto buffer =
      std::make_unique<Buffer::WatermarkBuffer>([this]() -> void { this->requestDataDrained(); },
                                                [this]() -> void { this->requestDataTooLarge(); });
  buffer->setWatermarks(parent_.buffer_limit_);
  return buffer;
}

HeaderMap& ConnectionManagerImpl::ActiveStreamDecoderFilter::addDecodedTrailers() {
  return parent_.addDecodedTrailers();
}

void ConnectionManagerImpl::ActiveStreamDecoderFilter::addDecodedData(Buffer::Instance& data,
                                                                      bool streaming) {
  parent_.addDecodedData(*this, data, streaming);
}

void ConnectionManagerImpl::ActiveStreamDecoderFilter::injectDecodedDataToFilterChain(
    Buffer::Instance& data, bool end_stream) {
  parent_.decodeData(this, data, end_stream,
                     ActiveStream::FilterIterationStartState::CanStartFromCurrent);
}

void ConnectionManagerImpl::ActiveStreamDecoderFilter::continueDecoding() { commonContinue(); }

void ConnectionManagerImpl::ActiveStreamDecoderFilter::encode100ContinueHeaders(
    HeaderMapPtr&& headers) {
  // If Envoy is not configured to proxy 100-Continue responses, swallow the 100 Continue
  // here. This avoids the potential situation where Envoy strips Expect: 100-Continue and sends a
  // 100-Continue, then proxies a duplicate 100 Continue from upstream.
  if (parent_.connection_manager_.config_.proxy100Continue()) {
    parent_.continue_headers_ = std::move(headers);
    parent_.encode100ContinueHeaders(nullptr, *parent_.continue_headers_);
  }
}

void ConnectionManagerImpl::ActiveStreamDecoderFilter::encodeHeaders(HeaderMapPtr&& headers,
                                                                     bool end_stream) {
  parent_.response_headers_ = std::move(headers);
  parent_.encodeHeaders(nullptr, *parent_.response_headers_, end_stream);
}

void ConnectionManagerImpl::ActiveStreamDecoderFilter::encodeData(Buffer::Instance& data,
                                                                  bool end_stream) {
  parent_.encodeData(nullptr, data, end_stream,
                     ActiveStream::FilterIterationStartState::CanStartFromCurrent);
}

void ConnectionManagerImpl::ActiveStreamDecoderFilter::encodeTrailers(HeaderMapPtr&& trailers) {
  parent_.response_trailers_ = std::move(trailers);
  parent_.encodeTrailers(nullptr, *parent_.response_trailers_);
}

void ConnectionManagerImpl::ActiveStreamDecoderFilter::encodeMetadata(
    MetadataMapPtr&& metadata_map_ptr) {
  parent_.encodeMetadata(nullptr, std::move(metadata_map_ptr));
}

void ConnectionManagerImpl::ActiveStreamDecoderFilter::
    onDecoderFilterAboveWriteBufferHighWatermark() {
  ENVOY_STREAM_LOG(debug, "Read-disabling downstream stream due to filter callbacks.", parent_);
  parent_.response_encoder_->getStream().readDisable(true);
  parent_.connection_manager_.stats_.named_.downstream_flow_control_paused_reading_total_.inc();
}

void ConnectionManagerImpl::ActiveStreamDecoderFilter::requestDataTooLarge() {
  ENVOY_STREAM_LOG(debug, "request data too large watermark exceeded", parent_);
  if (parent_.state_.decoder_filters_streaming_) {
    onDecoderFilterAboveWriteBufferHighWatermark();
  } else {
    parent_.connection_manager_.stats_.named_.downstream_rq_too_large_.inc();
    sendLocalReply(Code::PayloadTooLarge, CodeUtility::toString(Code::PayloadTooLarge), nullptr,
                   absl::nullopt);
  }
}

void ConnectionManagerImpl::ActiveStreamDecoderFilter::requestDataDrained() {
  // If this is called it means the call to requestDataTooLarge() was a
  // streaming call, or a 413 would have been sent.
  onDecoderFilterBelowWriteBufferLowWatermark();
}

void ConnectionManagerImpl::ActiveStreamDecoderFilter::
    onDecoderFilterBelowWriteBufferLowWatermark() {
  ENVOY_STREAM_LOG(debug, "Read-enabling downstream stream due to filter callbacks.", parent_);
  parent_.response_encoder_->getStream().readDisable(false);
  parent_.connection_manager_.stats_.named_.downstream_flow_control_resumed_reading_total_.inc();
}

void ConnectionManagerImpl::ActiveStreamDecoderFilter::addDownstreamWatermarkCallbacks(
    DownstreamWatermarkCallbacks& watermark_callbacks) {
  // This is called exactly once per stream, by the router filter.
  // If there's ever a need for another filter to subscribe to watermark callbacks this can be
  // turned into a vector.
  ASSERT(parent_.watermark_callbacks_ == nullptr);
  parent_.watermark_callbacks_ = &watermark_callbacks;
  for (uint32_t i = 0; i < parent_.high_watermark_count_; ++i) {
    watermark_callbacks.onAboveWriteBufferHighWatermark();
  }
}
void ConnectionManagerImpl::ActiveStreamDecoderFilter::removeDownstreamWatermarkCallbacks(
    DownstreamWatermarkCallbacks& watermark_callbacks) {
  ASSERT(parent_.watermark_callbacks_ == &watermark_callbacks);
  parent_.watermark_callbacks_ = nullptr;
}

bool ConnectionManagerImpl::ActiveStreamDecoderFilter::recreateStream() {
  // Because the filter's and the HCM view of if the stream has a body and if
  // the stream is complete may differ, re-check bytesReceived() to make sure
  // there was no body from the HCM's point of view.
  if (!complete() || parent_.stream_info_.bytesReceived() != 0) {
    return false;
  }
  // n.b. we do not currently change the codecs to point at the new stream
  // decoder because the decoder callbacks are complete. It would be good to
  // null out that pointer but should not be necessary.
  HeaderMapPtr request_headers(std::move(parent_.request_headers_));
  StreamEncoder* response_encoder = parent_.response_encoder_;
  parent_.response_encoder_ = nullptr;
  // This functionally deletes the stream (via deferred delete) so do not
  // reference anything beyond this point.
  parent_.connection_manager_.doEndStream(this->parent_);

  StreamDecoder& new_stream = parent_.connection_manager_.newStream(*response_encoder, true);
  new_stream.decodeHeaders(std::move(request_headers), true);
  return true;
}

Buffer::WatermarkBufferPtr ConnectionManagerImpl::ActiveStreamEncoderFilter::createBuffer() {
  auto buffer = new Buffer::WatermarkBuffer([this]() -> void { this->responseDataDrained(); },
                                            [this]() -> void { this->responseDataTooLarge(); });
  buffer->setWatermarks(parent_.buffer_limit_);
  return Buffer::WatermarkBufferPtr{buffer};
}

void ConnectionManagerImpl::ActiveStreamEncoderFilter::addEncodedData(Buffer::Instance& data,
                                                                      bool streaming) {
  return parent_.addEncodedData(*this, data, streaming);
}

void ConnectionManagerImpl::ActiveStreamEncoderFilter::injectEncodedDataToFilterChain(
    Buffer::Instance& data, bool end_stream) {
  parent_.encodeData(this, data, end_stream,
                     ActiveStream::FilterIterationStartState::CanStartFromCurrent);
}

HeaderMap& ConnectionManagerImpl::ActiveStreamEncoderFilter::addEncodedTrailers() {
  return parent_.addEncodedTrailers();
}

void ConnectionManagerImpl::ActiveStreamEncoderFilter::
    onEncoderFilterAboveWriteBufferHighWatermark() {
  ENVOY_STREAM_LOG(debug, "Disabling upstream stream due to filter callbacks.", parent_);
  parent_.callHighWatermarkCallbacks();
}

void ConnectionManagerImpl::ActiveStreamEncoderFilter::
    onEncoderFilterBelowWriteBufferLowWatermark() {
  ENVOY_STREAM_LOG(debug, "Enabling upstream stream due to filter callbacks.", parent_);
  parent_.callLowWatermarkCallbacks();
}

void ConnectionManagerImpl::ActiveStreamEncoderFilter::continueEncoding() { commonContinue(); }

void ConnectionManagerImpl::ActiveStreamEncoderFilter::responseDataTooLarge() {
  if (parent_.state_.encoder_filters_streaming_) {
    onEncoderFilterAboveWriteBufferHighWatermark();
  } else {
    parent_.connection_manager_.stats_.named_.rs_too_large_.inc();

    // If headers have not been sent to the user, send a 500.
    if (!headers_continued_) {
      // Make sure we won't end up with nested watermark calls from the body buffer.
      parent_.state_.encoder_filters_streaming_ = true;
      allowIteration();

      Http::Utility::sendLocalReply(
          Grpc::Common::hasGrpcContentType(*parent_.request_headers_),
          [&](HeaderMapPtr&& response_headers, bool end_stream) -> void {
            parent_.response_headers_ = std::move(response_headers);
            parent_.response_encoder_->encodeHeaders(*parent_.response_headers_, end_stream);
            parent_.state_.local_complete_ = end_stream;
          },
          [&](Buffer::Instance& data, bool end_stream) -> void {
            parent_.response_encoder_->encodeData(data, end_stream);
            parent_.state_.local_complete_ = end_stream;
          },
          parent_.state_.destroyed_, Http::Code::InternalServerError,
          CodeUtility::toString(Http::Code::InternalServerError), absl::nullopt,
          parent_.is_head_request_);
      parent_.maybeEndEncode(parent_.state_.local_complete_);
    } else {
      resetStream();
    }
  }
}

void ConnectionManagerImpl::ActiveStreamEncoderFilter::responseDataDrained() {
  onEncoderFilterBelowWriteBufferLowWatermark();
}

void ConnectionManagerImpl::ActiveStreamFilterBase::resetStream() {
  parent_.connection_manager_.stats_.named_.downstream_rq_tx_reset_.inc();
  parent_.connection_manager_.doEndStream(this->parent_);
}

uint64_t ConnectionManagerImpl::ActiveStreamFilterBase::streamId() { return parent_.stream_id_; }

} // namespace Http
} // namespace Envoy<|MERGE_RESOLUTION|>--- conflicted
+++ resolved
@@ -401,9 +401,8 @@
     : connection_manager_(connection_manager),
       stream_id_(connection_manager.random_generator_.random()),
       request_response_timespan_(new Stats::Timespan(
-<<<<<<< HEAD
-          connection_manager_.stats_.named_.downstream_rq_time_, connection_manager_.timeSystem())),
-      stream_info_(connection_manager_.codec_->protocol(), connection_manager_.timeSystem()) {
+          connection_manager_.stats_.named_.downstream_rq_time_, connection_manager_.timeSource())),
+      stream_info_(connection_manager_.codec_->protocol(), connection_manager_.timeSource()) {
   if (connection_manager.config_.routeConfigProvider() != nullptr) {
     snapped_route_config_ = connection_manager.config_.routeConfigProvider()->config();
   }
@@ -411,10 +410,6 @@
     snapped_scoped_route_config_ =
         connection_manager_.config_.scopedRouteConfigProvider()->config<Router::ScopedConfig>();
   }
-=======
-          connection_manager_.stats_.named_.downstream_rq_time_, connection_manager_.timeSource())),
-      stream_info_(connection_manager_.codec_->protocol(), connection_manager_.timeSource()) {
->>>>>>> 19894aca
   connection_manager_.stats_.named_.downstream_rq_total_.inc();
   connection_manager_.stats_.named_.downstream_rq_active_.inc();
   if (connection_manager_.codec_->protocol() == Protocol::Http2) {
@@ -1129,23 +1124,23 @@
   if (!state_.created_filter_chain_) {
     createFilterChain();
   }
-  Utility::sendLocalReply(is_grpc_request,
-                          [this, modify_headers](HeaderMapPtr&& headers, bool end_stream) -> void {
-                            if (modify_headers != nullptr) {
-                              modify_headers(*headers);
-                            }
-                            response_headers_ = std::move(headers);
-                            // TODO: Start encoding from the last decoder filter that saw the
-                            // request instead.
-                            encodeHeaders(nullptr, *response_headers_, end_stream);
-                          },
-                          [this](Buffer::Instance& data, bool end_stream) -> void {
-                            // TODO: Start encoding from the last decoder filter that saw the
-                            // request instead.
-                            encodeData(nullptr, data, end_stream,
-                                       FilterIterationStartState::CanStartFromCurrent);
-                          },
-                          state_.destroyed_, code, body, grpc_status, is_head_request);
+  Utility::sendLocalReply(
+      is_grpc_request,
+      [this, modify_headers](HeaderMapPtr&& headers, bool end_stream) -> void {
+        if (modify_headers != nullptr) {
+          modify_headers(*headers);
+        }
+        response_headers_ = std::move(headers);
+        // TODO: Start encoding from the last decoder filter that saw the
+        // request instead.
+        encodeHeaders(nullptr, *response_headers_, end_stream);
+      },
+      [this](Buffer::Instance& data, bool end_stream) -> void {
+        // TODO: Start encoding from the last decoder filter that saw the
+        // request instead.
+        encodeData(nullptr, data, end_stream, FilterIterationStartState::CanStartFromCurrent);
+      },
+      state_.destroyed_, code, body, grpc_status, is_head_request);
 }
 
 void ConnectionManagerImpl::ActiveStream::encode100ContinueHeaders(
